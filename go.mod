module github.com/antinvestor/gomatrixserverlib

go 1.24.0

require (
	github.com/antinvestor/gomatrix v0.1.4
	github.com/google/go-cmp v0.7.0
	github.com/miekg/dns v1.1.68
	github.com/pitabwire/util v0.3.4
	github.com/stretchr/testify v1.11.1
	github.com/tidwall/gjson v1.18.0
	github.com/tidwall/sjson v1.2.5
	golang.org/x/crypto v0.42.0
	gopkg.in/h2non/gock.v1 v1.1.2
	gopkg.in/macaroon.v2 v2.1.0
	gopkg.in/yaml.v3 v3.0.1
)

require (
	github.com/davecgh/go-spew v1.1.1 // indirect
	github.com/frankban/quicktest v1.14.6 // indirect
	github.com/h2non/parth v0.0.0-20190131123155-b4df798d6542 // indirect
<<<<<<< HEAD
	github.com/lmittmann/tint v1.1.2 // indirect
=======
	github.com/hashicorp/go-set/v3 v3.0.0 // indirect
	github.com/oleiade/lane/v2 v2.0.0 // indirect
>>>>>>> 6697d93c
	github.com/pmezard/go-difflib v1.0.0 // indirect
	github.com/rs/xid v1.6.0 // indirect
	github.com/tidwall/match v1.1.1 // indirect
	github.com/tidwall/pretty v1.2.1 // indirect
	golang.org/x/exp v0.0.0-20220827204233-334a2380cb91 // indirect
	golang.org/x/mod v0.24.0 // indirect
	golang.org/x/net v0.43.0 // indirect
	golang.org/x/sync v0.14.0 // indirect
	golang.org/x/sys v0.36.0 // indirect
	golang.org/x/tools v0.33.0 // indirect
	gopkg.in/check.v1 v1.0.0-20201130134442-10cb98267c6c // indirect
)<|MERGE_RESOLUTION|>--- conflicted
+++ resolved
@@ -20,12 +20,9 @@
 	github.com/davecgh/go-spew v1.1.1 // indirect
 	github.com/frankban/quicktest v1.14.6 // indirect
 	github.com/h2non/parth v0.0.0-20190131123155-b4df798d6542 // indirect
-<<<<<<< HEAD
+	github.com/hashicorp/go-set/v3 v3.0.0 // indirect
 	github.com/lmittmann/tint v1.1.2 // indirect
-=======
-	github.com/hashicorp/go-set/v3 v3.0.0 // indirect
 	github.com/oleiade/lane/v2 v2.0.0 // indirect
->>>>>>> 6697d93c
 	github.com/pmezard/go-difflib v1.0.0 // indirect
 	github.com/rs/xid v1.6.0 // indirect
 	github.com/tidwall/match v1.1.1 // indirect
