module github.com/antinvestor/gomatrixserverlib

go 1.24.0

require (
<<<<<<< HEAD
	github.com/antinvestor/gomatrix v0.1.2
	github.com/google/go-cmp v0.7.0
	github.com/miekg/dns v1.1.66
	github.com/pitabwire/util v0.1.2
=======
	github.com/google/go-cmp v0.7.0
	github.com/matrix-org/gomatrix v0.0.0-20220926102614-ceba4d9f7530
	github.com/matrix-org/util v0.0.0-20221111132719-399730281e66
	github.com/miekg/dns v1.1.66
>>>>>>> c70b2132
	github.com/sirupsen/logrus v1.9.3
	github.com/stretchr/testify v1.10.0
	github.com/tidwall/gjson v1.18.0
	github.com/tidwall/sjson v1.2.5
	golang.org/x/crypto v0.38.0
	gopkg.in/h2non/gock.v1 v1.1.2
	gopkg.in/macaroon.v2 v2.1.0
	gopkg.in/yaml.v3 v3.0.1
)

require (
	github.com/davecgh/go-spew v1.1.1 // indirect
	github.com/frankban/quicktest v1.14.6 // indirect
	github.com/h2non/parth v0.0.0-20190131123155-b4df798d6542 // indirect
	github.com/pmezard/go-difflib v1.0.0 // indirect
	github.com/tidwall/match v1.1.1 // indirect
	github.com/tidwall/pretty v1.2.1 // indirect
	golang.org/x/mod v0.24.0 // indirect
<<<<<<< HEAD
	golang.org/x/net v0.39.0 // indirect
	golang.org/x/sync v0.13.0 // indirect
	golang.org/x/sys v0.33.0 // indirect
	golang.org/x/tools v0.32.0 // indirect
	gopkg.in/check.v1 v1.0.0-20201130134442-10cb98267c6c // indirect
)
=======
	golang.org/x/net v0.40.0 // indirect
	golang.org/x/sync v0.14.0 // indirect
	golang.org/x/sys v0.33.0 // indirect
	golang.org/x/tools v0.33.0 // indirect
	gopkg.in/check.v1 v1.0.0-20201130134442-10cb98267c6c // indirect
	gopkg.in/yaml.v3 v3.0.1 // indirect
)

go 1.23.0

toolchain go1.24.3
>>>>>>> c70b2132
<|MERGE_RESOLUTION|>--- conflicted
+++ resolved
@@ -3,17 +3,11 @@
 go 1.24.0
 
 require (
-<<<<<<< HEAD
 	github.com/antinvestor/gomatrix v0.1.2
 	github.com/google/go-cmp v0.7.0
+	github.com/matrix-org/gomatrixserverlib v0.0.0-20250520070507-c70b2132a00a
 	github.com/miekg/dns v1.1.66
-	github.com/pitabwire/util v0.1.2
-=======
-	github.com/google/go-cmp v0.7.0
-	github.com/matrix-org/gomatrix v0.0.0-20220926102614-ceba4d9f7530
-	github.com/matrix-org/util v0.0.0-20221111132719-399730281e66
-	github.com/miekg/dns v1.1.66
->>>>>>> c70b2132
+	github.com/pitabwire/util v0.1.3
 	github.com/sirupsen/logrus v1.9.3
 	github.com/stretchr/testify v1.10.0
 	github.com/tidwall/gjson v1.18.0
@@ -26,29 +20,16 @@
 
 require (
 	github.com/davecgh/go-spew v1.1.1 // indirect
-	github.com/frankban/quicktest v1.14.6 // indirect
 	github.com/h2non/parth v0.0.0-20190131123155-b4df798d6542 // indirect
+	github.com/kr/pretty v0.3.1 // indirect
+	github.com/matrix-org/util v0.0.0-20221111132719-399730281e66 // indirect
 	github.com/pmezard/go-difflib v1.0.0 // indirect
+	github.com/rs/xid v1.6.0 // indirect
 	github.com/tidwall/match v1.1.1 // indirect
 	github.com/tidwall/pretty v1.2.1 // indirect
 	golang.org/x/mod v0.24.0 // indirect
-<<<<<<< HEAD
-	golang.org/x/net v0.39.0 // indirect
-	golang.org/x/sync v0.13.0 // indirect
-	golang.org/x/sys v0.33.0 // indirect
-	golang.org/x/tools v0.32.0 // indirect
-	gopkg.in/check.v1 v1.0.0-20201130134442-10cb98267c6c // indirect
-)
-=======
 	golang.org/x/net v0.40.0 // indirect
 	golang.org/x/sync v0.14.0 // indirect
 	golang.org/x/sys v0.33.0 // indirect
 	golang.org/x/tools v0.33.0 // indirect
-	gopkg.in/check.v1 v1.0.0-20201130134442-10cb98267c6c // indirect
-	gopkg.in/yaml.v3 v3.0.1 // indirect
-)
-
-go 1.23.0
-
-toolchain go1.24.3
->>>>>>> c70b2132
+)