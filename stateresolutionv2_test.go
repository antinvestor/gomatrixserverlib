--- conflicted
+++ resolved
@@ -1,4 +1,3 @@
-// nolint:testpackage
 // Copyright 2020 The Matrix.org Foundation C.I.C.
 //
 // Licensed under the Apache License, Version 2.0 (the "License");
@@ -13,7 +12,6 @@
 // See the License for the specific language governing permissions and
 // limitations under the License.
 
-// nolint:testpackage
 package gomatrixserverlib
 
 import (
@@ -21,12 +19,8 @@
 	"slices"
 	"testing"
 
-<<<<<<< HEAD
+	sets "github.com/hashicorp/go-set/v3"
 	"github.com/antinvestor/gomatrixserverlib/spec"
-=======
-	sets "github.com/hashicorp/go-set/v3"
-	"github.com/matrix-org/gomatrixserverlib/spec"
->>>>>>> 6697d93c
 )
 
 var (
@@ -39,57 +33,6 @@
 
 var emptyStateKey = ""
 
-<<<<<<< HEAD
-// separate takes a list of events and works out which events are conflicted and
-// which are unconflicted.
-func separate(events []PDU) (conflicted, unconflicted []PDU) {
-	// The stack maps event type -> event state key -> list of state events.
-	stack := make(map[string]map[string][]PDU)
-	// Prepare the map.
-	for _, event := range events {
-		// If we haven't encountered an entry of this type yet, create an entry.
-		if _, ok := stack[event.Type()]; !ok {
-			stack[event.Type()] = make(map[string][]PDU)
-		}
-		// Work out the state key in a crash-proof manner.
-		statekey := ""
-		if event.StateKey() != nil {
-			statekey = *event.StateKey()
-		}
-		// Check that we haven't already got this event in the list already. If we
-		// do then don't bother duplicating it - that way if we end up with only
-		// one unique value eventually, it'll get sorted as unconflicted.
-		found := false
-		for _, e := range stack[event.Type()][statekey] {
-			if e.EventID() == event.EventID() {
-				found = true
-			}
-		}
-		// Add the event to the map if we haven't already found it.
-		if !found {
-			stack[event.Type()][statekey] = append(
-				stack[event.Type()][statekey], event,
-			)
-		}
-	}
-
-	// Now we need to work out which of these events are conflicted. An event is
-	// conflicted if there is more than one entry for the (type, statekey) tuple.
-	// If we encounter these events, add them to their relevant conflicted list.
-	for _, eventsOfType := range stack {
-		for _, eventsOfStateKey := range eventsOfType {
-			if len(eventsOfStateKey) > 1 {
-				conflicted = append(conflicted, eventsOfStateKey...)
-			} else {
-				unconflicted = append(unconflicted, eventsOfStateKey...)
-			}
-		}
-	}
-	return conflicted, unconflicted
-}
-
-=======
->>>>>>> 6697d93c
 func getBaseStateResV2Graph() []PDU {
 	return []PDU{
 		&eventV1{
@@ -204,173 +147,6 @@
 	}
 }
 
-<<<<<<< HEAD
-func TestStateResolutionBase(t *testing.T) {
-	expected := []string{
-		"$CREATE:example.com", "$IJR:example.com", "$IPOWER:example.com",
-		"$IMA:example.com", "$IMB:example.com", "$IMC:example.com",
-	}
-
-	runStateResolutionV2(t, []PDU{}, expected)
-}
-
-func BenchmarkStateResolutionBanVsPowerLevel(b *testing.B) {
-	t := &testing.T{}
-	for range b.N {
-		TestStateResolutionBanVsPowerLevel(t)
-	}
-}
-
-func TestStateResolutionBanVsPowerLevel(t *testing.T) {
-	expected := []string{
-		"$CREATE:example.com", "$IJR:example.com", "$PA:example.com",
-		"$IMA:example.com", "$IMB:example.com", "$IMC:example.com",
-		"$MB:example.com",
-	}
-
-	runStateResolutionV2(t, []PDU{
-		&eventV1{
-			roomVersion: RoomVersionV2,
-			EventIDRaw:  "$PA:example.com",
-			eventFields: eventFields{
-				RoomID:         "!ROOM:example.com",
-				Type:           spec.MRoomPowerLevels,
-				OriginServerTS: 7,
-				SenderID:       ALICE,
-				StateKey:       &emptyStateKey,
-				Content: []byte(`{"users": {
-					"` + ALICE + `": 100,
-					"` + BOB + `": 50
-				}}`),
-			},
-			PrevEvents: []eventReference{
-				{EventID: "$IMZJOIN:example.com"},
-			},
-			AuthEvents: []eventReference{
-				{EventID: "$CREATE:example.com"},
-				{EventID: "$IMA:example.com"},
-				{EventID: "$IPOWER:example.com"},
-			},
-		},
-		&eventV1{
-			roomVersion: RoomVersionV2,
-			EventIDRaw:  "$PB:example.com",
-			eventFields: eventFields{
-				RoomID:         "!ROOM:example.com",
-				Type:           spec.MRoomPowerLevels,
-				OriginServerTS: 8,
-				SenderID:       ALICE,
-				StateKey:       &emptyStateKey,
-				Content: []byte(`{"users": {
-					"` + ALICE + `": 100,
-					"` + BOB + `": 50
-				}}`),
-			},
-			PrevEvents: []eventReference{
-				{EventID: "$IMC:example.com"},
-			},
-			AuthEvents: []eventReference{
-				{EventID: "$CREATE:example.com"},
-				{EventID: "$IMA:example.com"},
-				{EventID: "$IPOWER:example.com"},
-			},
-		},
-		&eventV1{
-			roomVersion: RoomVersionV2,
-			EventIDRaw:  "$MB:example.com",
-			eventFields: eventFields{
-				RoomID:         "!ROOM:example.com",
-				Type:           spec.MRoomMember,
-				OriginServerTS: 9,
-				SenderID:       ALICE,
-				StateKey:       &EVELYN,
-				Content:        []byte(`{"membership": "ban"}`),
-			},
-			PrevEvents: []eventReference{
-				{EventID: "$PA:example.com"},
-			},
-			AuthEvents: []eventReference{
-				{EventID: "$CREATE:example.com"},
-				{EventID: "$IMA:example.com"},
-				{EventID: "$PB:example.com"},
-			},
-		},
-		&eventV1{
-			roomVersion: RoomVersionV2,
-			EventIDRaw:  "$IME:example.com",
-			eventFields: eventFields{
-				RoomID:         "!ROOM:example.com",
-				Type:           spec.MRoomMember,
-				OriginServerTS: 10,
-				SenderID:       EVELYN,
-				StateKey:       &EVELYN,
-				Content:        []byte(`{"membership": "join"}`),
-			},
-			PrevEvents: []eventReference{
-				{EventID: "$MB:example.com"},
-			},
-			AuthEvents: []eventReference{
-				{EventID: "$CREATE:example.com"},
-				{EventID: "$IJR:example.com"},
-				{EventID: "$PA:example.com"},
-			},
-		},
-	}, expected)
-}
-
-func TestStateResolutionJoinRuleEvasion(t *testing.T) {
-	expected := []string{
-		"$CREATE:example.com", "$JR:example.com", "$IPOWER:example.com",
-		"$IMA:example.com", "$IMB:example.com", "$IMC:example.com",
-		"$IMZ:example.com",
-	}
-
-	runStateResolutionV2(t, []PDU{
-		&eventV1{
-			roomVersion: RoomVersionV2,
-			EventIDRaw:  "$JR:example.com",
-			eventFields: eventFields{
-				RoomID:         "!ROOM:example.com",
-				Type:           spec.MRoomJoinRules,
-				OriginServerTS: 8,
-				SenderID:       ALICE,
-				StateKey:       &emptyStateKey,
-				Content:        []byte(`{"join_rule": "invite"}`),
-			},
-			PrevEvents: []eventReference{
-				{EventID: "$IMZ:example.com"},
-			},
-			AuthEvents: []eventReference{
-				{EventID: "$CREATE:example.com"},
-				{EventID: "$IMA:example.com"},
-				{EventID: "$IPOWER:example.com"},
-			},
-		},
-		&eventV1{
-			roomVersion: RoomVersionV2,
-			EventIDRaw:  "$IMZ:example.com",
-			eventFields: eventFields{
-				RoomID:         "!ROOM:example.com",
-				Type:           spec.MRoomMember,
-				OriginServerTS: 9,
-				SenderID:       ZARA,
-				StateKey:       &ZARA,
-				Content:        []byte(`{"membership": "join"}`),
-			},
-			PrevEvents: []eventReference{
-				{EventID: "$JR:example.com"},
-			},
-			AuthEvents: []eventReference{
-				{EventID: "$CREATE:example.com"},
-				{EventID: "$JR:example.com"},
-				{EventID: "$IPOWER:example.com"},
-			},
-		},
-	}, expected)
-}
-
-=======
->>>>>>> 6697d93c
 func TestLexicographicalSorting(t *testing.T) {
 	input := []*stateResV2ConflictedPowerLevel{
 		{eventID: "a", powerLevel: 0, originServerTS: 1},
@@ -505,89 +281,6 @@
 	}
 }
 
-<<<<<<< HEAD
-// TestStateReset validates that, given "wrong" prev events, we correctly calculate the
-// new state. See https://github.com/matrix-org/dendrite/pull/3231 as well.
-func TestStateReset(t *testing.T) {
-	// NOTE: The following events are taken from a Dendrite UT.
-	createEv := mustParseEvent(
-		t,
-		[]byte(
-			`{"auth_events":[],"content":{"creator":"@1:test","room_version":"9"},"depth":1,"hashes":{"sha256":"OZriBeMNVoymY/JqjM3Ee6oKSfoWskCiy48dUq5crR8"},"origin":"test","origin_server_ts":1697134517143,"prev_events":[],"prev_state":[],"room_id":"!2:test","sender":"@1:test","signatures":{"test":{"ed25519:test":"eyVzDAWjFtEaDtcYD2aLOjwxYegJSRJTEg5eRkksL3rNJUB0nRim2iGGCznjNzTg3V84K4bmuIs41aR7A2TBBQ"}},"state_key":"","type":"m.room.create"}`,
-		),
-	)
-	aliceJoinEv := mustParseEvent(
-		t,
-		[]byte(
-			`{"auth_events":["$0B4FVZWbziXiuaBZyVerHDfBs40toK4FhoT1DNLs_tg"],"content":{"membership":"join"},"depth":2,"hashes":{"sha256":"xktNmFYn936RCil8B5h5Jfb+BFuyCKfUsOHCU92KHbE"},"origin":"test","origin_server_ts":1697134517143,"prev_events":["$0B4FVZWbziXiuaBZyVerHDfBs40toK4FhoT1DNLs_tg"],"prev_state":[],"room_id":"!2:test","sender":"@1:test","signatures":{"test":{"ed25519:test":"cBaNa3UDzDE/TEH0ZmDciJj7aa5XOv8Ze1F+YGxea/TI86ivD6ULkylEl9+52A3kNC1/k8u7d7VZTDEMA/YZCw"}},"state_key":"@1:test","type":"m.room.member"}`,
-		),
-	)
-	plEv := mustParseEvent(
-		t,
-		[]byte(
-			`{"auth_events":["$0B4FVZWbziXiuaBZyVerHDfBs40toK4FhoT1DNLs_tg","$pha7iGLaAXqkf_GAwBhPtdyjM0DF4qxiAbbc-zGJbRc"],"content":{"ban":50,"events":{"m.room.avatar":50,"m.room.canonical_alias":50,"m.room.encryption":100,"m.room.history_visibility":100,"m.room.name":50,"m.room.power_levels":100,"m.room.server_acl":100,"m.room.tombstone":100},"events_default":0,"invite":0,"kick":50,"notifications":{"room":50},"redact":50,"state_default":50,"users":{"@1:test":100},"users_default":0},"depth":3,"hashes":{"sha256":"Tg8kVJh7Pam9Q9rkMa2qoPzkQ2febdBLGiB2dB+6aqQ"},"origin":"test","origin_server_ts":1697134517143,"prev_events":["$pha7iGLaAXqkf_GAwBhPtdyjM0DF4qxiAbbc-zGJbRc"],"prev_state":[],"room_id":"!2:test","sender":"@1:test","signatures":{"test":{"ed25519:test":"1BKFKdklWUkxeKn8+9lGUVRNYSTscFwP0JR6KPH/KvuqOdOOl896mIJ3lp9iLrrHFYEOP0+Tl/gWWjY0r4zoBA"}},"state_key":"","type":"m.room.power_levels"}`,
-		),
-	)
-	jrEv := mustParseEvent(
-		t,
-		[]byte(
-			`{"auth_events":["$0B4FVZWbziXiuaBZyVerHDfBs40toK4FhoT1DNLs_tg","$B6yTeN_9fWhp5duir471Ac-OSC9BlsHnlRcbVpfmOH0","$pha7iGLaAXqkf_GAwBhPtdyjM0DF4qxiAbbc-zGJbRc"],"content":{"join_rule":"public"},"depth":4,"hashes":{"sha256":"he+A0e/+4282sOZ0E6eXAGrQ7b2wAHfr4E/qMX2Sosg"},"origin":"test","origin_server_ts":1697134517144,"prev_events":["$B6yTeN_9fWhp5duir471Ac-OSC9BlsHnlRcbVpfmOH0"],"prev_state":[],"room_id":"!2:test","sender":"@1:test","signatures":{"test":{"ed25519:test":"tnX+YOaNhWipRTAsnXtxDeT0OLGQRhQN/cWF4cjLj92zjfyvGPIgoMXBpdFojq+0TiCsTPx673aWiYKFGap3AA"}},"state_key":"","type":"m.room.join_rules"}`,
-		),
-	)
-	hisVisEv := mustParseEvent(
-		t,
-		[]byte(
-			`{"auth_events":["$0B4FVZWbziXiuaBZyVerHDfBs40toK4FhoT1DNLs_tg","$B6yTeN_9fWhp5duir471Ac-OSC9BlsHnlRcbVpfmOH0","$pha7iGLaAXqkf_GAwBhPtdyjM0DF4qxiAbbc-zGJbRc"],"content":{"history_visibility":"shared"},"depth":5,"hashes":{"sha256":"keUaZvadB9S775FT2/WOog+XwqcquUMDLlsKjtx7HYI"},"origin":"test","origin_server_ts":1697134517144,"prev_events":["$ZDzKFnVFil6ea2QoMa5wpFW_RJe5kTEv2ZD4jctEWM4"],"prev_state":[],"room_id":"!2:test","sender":"@1:test","signatures":{"test":{"ed25519:test":"OX1cA63VvYy/xli+kzJqAy/0f20RKMxn8khqvWYry3bRQqXRN2Z+er3wMFo6dego9e37l1b4UWXnoFvAUYbaDA"}},"state_key":"","type":"m.room.history_visibility"}`,
-		),
-	)
-	bobJoinEv := mustParseEvent(
-		t,
-		[]byte(
-			`{"auth_events":["$0B4FVZWbziXiuaBZyVerHDfBs40toK4FhoT1DNLs_tg","$ZDzKFnVFil6ea2QoMa5wpFW_RJe5kTEv2ZD4jctEWM4","$B6yTeN_9fWhp5duir471Ac-OSC9BlsHnlRcbVpfmOH0"],"content":{"membership":"join"},"depth":6,"hashes":{"sha256":"eMAArXQGPaJMbU22Bvgqzks1zLMiQTGXI28eT4CsEaM"},"origin":"test","origin_server_ts":1697134517145,"prev_events":["$KvMXxqhECWclFe58hgxr_s26ytJ57olFSMv2uVjbtSo"],"prev_state":[],"room_id":"!2:test","sender":"@2:test","signatures":{"test":{"ed25519:test":"TT+NLaNGzJbEe2B9AZ1rPUX/Af3S7rHpZK2Vqv3ioxrH7pzs7nDSs2+1G9+yxxjqLtybi1QuFbyGKAb2J/DmDA"}},"state_key":"@2:test","type":"m.room.member"}`,
-		),
-	)
-	charlieJoinEv := mustParseEvent(
-		t,
-		[]byte(
-			`{"auth_events":["$0B4FVZWbziXiuaBZyVerHDfBs40toK4FhoT1DNLs_tg","$ZDzKFnVFil6ea2QoMa5wpFW_RJe5kTEv2ZD4jctEWM4","$B6yTeN_9fWhp5duir471Ac-OSC9BlsHnlRcbVpfmOH0"],"content":{"membership":"join"},"depth":7,"hashes":{"sha256":"lsD2HYq8ovMhfTznU4RH2vk/cZTa8nwQVM8LYyCTzZs"},"origin":"test","origin_server_ts":1697134517145,"prev_events":["$AbMj-EZa-blPfjNYj9dPUXAQM5oLxcnPdoUvtTVI-hs"],"prev_state":[],"room_id":"!2:test","sender":"@3:test","signatures":{"test":{"ed25519:test":"5wOjA9IZkN28/yd4bJl8elnsxGR9QjDzKhSxDq/Js24hnqErV0DRB4luETZZDTWdCJJPRy5q7mIOoCTr6Zv/DQ"}},"state_key":"@3:test","type":"m.room.member"}`,
-		),
-	)
-	bobNameEv := mustParseEvent(
-		t,
-		[]byte(
-			`{"auth_events":["$0B4FVZWbziXiuaBZyVerHDfBs40toK4FhoT1DNLs_tg","$ZDzKFnVFil6ea2QoMa5wpFW_RJe5kTEv2ZD4jctEWM4","$B6yTeN_9fWhp5duir471Ac-OSC9BlsHnlRcbVpfmOH0","$AbMj-EZa-blPfjNYj9dPUXAQM5oLxcnPdoUvtTVI-hs"],"content":{"displayname":"Bob!","membership":"join"},"depth":10,"hashes":{"sha256":"GKm317RAdHnrAnESQRocRS5DhSJ756/3UjxBskjKEz4"},"origin":"test","origin_server_ts":1697134517386,"prev_events":["$sd5vMK06VQ28CEnyUfZuJbiD-HXSsQXAS2-6Mm906qk"],"prev_state":[],"room_id":"!2:test","sender":"@2:test","signatures":{"test":{"ed25519:test":"oXQalkq0zQ28+KFueHLTD+hXu2oq4/MgN9w2jThn79IICDl+RDp0svYzqaYRahwbBDpTjPvWXjjiN6oJ4Z53Bw"}},"state_key":"@2:test","type":"m.room.member"}`,
-		),
-	)
-	jr2Ev := mustParseEvent(
-		t,
-		[]byte(
-			`{"auth_events":["$0B4FVZWbziXiuaBZyVerHDfBs40toK4FhoT1DNLs_tg","$B6yTeN_9fWhp5duir471Ac-OSC9BlsHnlRcbVpfmOH0","$pha7iGLaAXqkf_GAwBhPtdyjM0DF4qxiAbbc-zGJbRc"],"content":{"join_rule":"invite"},"depth":11,"hashes":{"sha256":"HtEx3O2ORo/V5Q3FHQVuPi8AvXts5tcMV5BbmsHcm+E"},"origin":"test","origin_server_ts":1697134517410,"prev_events":["$7w83ropQafHxxgMcJFWgynFXN_f1L-DgVHUPYC8KYVY"],"prev_state":[],"room_id":"!2:test","sender":"@1:test","signatures":{"test":{"ed25519:test":"5euVd5N/01mjrYQoNLlSnQWqonb2DUPSwQ4ZQz0A34fQzV3z+QjsBaIByYh2ZwkhFHnmJUvC8rUH8+JSv28NAA"}},"state_key":"","type":"m.room.join_rules"}`,
-		),
-	)
-
-	// conflicted/unconflicted as calculated by Dendrite
-	conflicted := []PDU{bobJoinEv, bobNameEv}
-	unconflicted := []PDU{createEv, aliceJoinEv, plEv, jrEv, hisVisEv, charlieJoinEv, jr2Ev}
-	authEvents := append(unconflicted, conflicted...)
-
-	// The events we expect after state resolution
-	expectedEvents := map[string]PDU{
-		"$7w83ropQafHxxgMcJFWgynFXN_f1L-DgVHUPYC8KYVY": bobNameEv,
-		"$0B4FVZWbziXiuaBZyVerHDfBs40toK4FhoT1DNLs_tg": createEv,
-		"$pha7iGLaAXqkf_GAwBhPtdyjM0DF4qxiAbbc-zGJbRc": aliceJoinEv,
-		"$B6yTeN_9fWhp5duir471Ac-OSC9BlsHnlRcbVpfmOH0": plEv,
-		"$KvMXxqhECWclFe58hgxr_s26ytJ57olFSMv2uVjbtSo": hisVisEv,
-		"$9IhOwrJzpmcAKaq05_MmKq7mqBUZENVoFOYz1_GQgX4": charlieJoinEv,
-		"$IaXTO8US6DmRrPexxTucUaMoc7M0uwvMrOzWoFSsy5o": jr2Ev,
-	}
-
-	resolved := ResolveStateConflictsV2(conflicted, unconflicted, authEvents, UserIDForSenderTest, isRejectedTest)
-	unexpectedEvents := make(map[string]PDU)
-	for _, resolvedEv := range resolved {
-		if _, found := expectedEvents[resolvedEv.EventID()]; !found {
-			unexpectedEvents[resolvedEv.EventID()] = resolvedEv
-			continue
-=======
 func TestCalculateFullAuthChainAndConflictedSubgraph(t *testing.T) {
 	//
 	//             .- D < D2 -.
@@ -612,7 +305,6 @@
 				EventIDRaw: eventID,
 			},
 			AuthEvents: authEventIDs,
->>>>>>> 6697d93c
 		}
 		authEventMap[authEvent.EventID()] = authEvent
 	}
@@ -666,110 +358,11 @@
 	}
 }
 
-<<<<<<< HEAD
-// Basically copy and paste of TestStateReset, with the difference
-// that the join event of Bob (bobJoinEv) is rejected when authing
-// the name change event. This results in Bob not being in the room.
-func TestStateResetWithRejectedJoin(t *testing.T) {
-	// NOTE: The following events are taken from a Dendrite UT.
-	createEv := mustParseEvent(
-		t,
-		[]byte(
-			`{"auth_events":[],"content":{"creator":"@1:test","room_version":"9"},"depth":1,"hashes":{"sha256":"OZriBeMNVoymY/JqjM3Ee6oKSfoWskCiy48dUq5crR8"},"origin":"test","origin_server_ts":1697134517143,"prev_events":[],"prev_state":[],"room_id":"!2:test","sender":"@1:test","signatures":{"test":{"ed25519:test":"eyVzDAWjFtEaDtcYD2aLOjwxYegJSRJTEg5eRkksL3rNJUB0nRim2iGGCznjNzTg3V84K4bmuIs41aR7A2TBBQ"}},"state_key":"","type":"m.room.create"}`,
-		),
-	)
-	aliceJoinEv := mustParseEvent(
-		t,
-		[]byte(
-			`{"auth_events":["$0B4FVZWbziXiuaBZyVerHDfBs40toK4FhoT1DNLs_tg"],"content":{"membership":"join"},"depth":2,"hashes":{"sha256":"xktNmFYn936RCil8B5h5Jfb+BFuyCKfUsOHCU92KHbE"},"origin":"test","origin_server_ts":1697134517143,"prev_events":["$0B4FVZWbziXiuaBZyVerHDfBs40toK4FhoT1DNLs_tg"],"prev_state":[],"room_id":"!2:test","sender":"@1:test","signatures":{"test":{"ed25519:test":"cBaNa3UDzDE/TEH0ZmDciJj7aa5XOv8Ze1F+YGxea/TI86ivD6ULkylEl9+52A3kNC1/k8u7d7VZTDEMA/YZCw"}},"state_key":"@1:test","type":"m.room.member"}`,
-		),
-	)
-	plEv := mustParseEvent(
-		t,
-		[]byte(
-			`{"auth_events":["$0B4FVZWbziXiuaBZyVerHDfBs40toK4FhoT1DNLs_tg","$pha7iGLaAXqkf_GAwBhPtdyjM0DF4qxiAbbc-zGJbRc"],"content":{"ban":50,"events":{"m.room.avatar":50,"m.room.canonical_alias":50,"m.room.encryption":100,"m.room.history_visibility":100,"m.room.name":50,"m.room.power_levels":100,"m.room.server_acl":100,"m.room.tombstone":100},"events_default":0,"invite":0,"kick":50,"notifications":{"room":50},"redact":50,"state_default":50,"users":{"@1:test":100},"users_default":0},"depth":3,"hashes":{"sha256":"Tg8kVJh7Pam9Q9rkMa2qoPzkQ2febdBLGiB2dB+6aqQ"},"origin":"test","origin_server_ts":1697134517143,"prev_events":["$pha7iGLaAXqkf_GAwBhPtdyjM0DF4qxiAbbc-zGJbRc"],"prev_state":[],"room_id":"!2:test","sender":"@1:test","signatures":{"test":{"ed25519:test":"1BKFKdklWUkxeKn8+9lGUVRNYSTscFwP0JR6KPH/KvuqOdOOl896mIJ3lp9iLrrHFYEOP0+Tl/gWWjY0r4zoBA"}},"state_key":"","type":"m.room.power_levels"}`,
-		),
-	)
-	jrEv := mustParseEvent(
-		t,
-		[]byte(
-			`{"auth_events":["$0B4FVZWbziXiuaBZyVerHDfBs40toK4FhoT1DNLs_tg","$B6yTeN_9fWhp5duir471Ac-OSC9BlsHnlRcbVpfmOH0","$pha7iGLaAXqkf_GAwBhPtdyjM0DF4qxiAbbc-zGJbRc"],"content":{"join_rule":"public"},"depth":4,"hashes":{"sha256":"he+A0e/+4282sOZ0E6eXAGrQ7b2wAHfr4E/qMX2Sosg"},"origin":"test","origin_server_ts":1697134517144,"prev_events":["$B6yTeN_9fWhp5duir471Ac-OSC9BlsHnlRcbVpfmOH0"],"prev_state":[],"room_id":"!2:test","sender":"@1:test","signatures":{"test":{"ed25519:test":"tnX+YOaNhWipRTAsnXtxDeT0OLGQRhQN/cWF4cjLj92zjfyvGPIgoMXBpdFojq+0TiCsTPx673aWiYKFGap3AA"}},"state_key":"","type":"m.room.join_rules"}`,
-		),
-	)
-	hisVisEv := mustParseEvent(
-		t,
-		[]byte(
-			`{"auth_events":["$0B4FVZWbziXiuaBZyVerHDfBs40toK4FhoT1DNLs_tg","$B6yTeN_9fWhp5duir471Ac-OSC9BlsHnlRcbVpfmOH0","$pha7iGLaAXqkf_GAwBhPtdyjM0DF4qxiAbbc-zGJbRc"],"content":{"history_visibility":"shared"},"depth":5,"hashes":{"sha256":"keUaZvadB9S775FT2/WOog+XwqcquUMDLlsKjtx7HYI"},"origin":"test","origin_server_ts":1697134517144,"prev_events":["$ZDzKFnVFil6ea2QoMa5wpFW_RJe5kTEv2ZD4jctEWM4"],"prev_state":[],"room_id":"!2:test","sender":"@1:test","signatures":{"test":{"ed25519:test":"OX1cA63VvYy/xli+kzJqAy/0f20RKMxn8khqvWYry3bRQqXRN2Z+er3wMFo6dego9e37l1b4UWXnoFvAUYbaDA"}},"state_key":"","type":"m.room.history_visibility"}`,
-		),
-	)
-	bobJoinEv := mustParseEvent(
-		t,
-		[]byte(
-			`{"auth_events":["$0B4FVZWbziXiuaBZyVerHDfBs40toK4FhoT1DNLs_tg","$ZDzKFnVFil6ea2QoMa5wpFW_RJe5kTEv2ZD4jctEWM4","$B6yTeN_9fWhp5duir471Ac-OSC9BlsHnlRcbVpfmOH0"],"content":{"membership":"join"},"depth":6,"hashes":{"sha256":"eMAArXQGPaJMbU22Bvgqzks1zLMiQTGXI28eT4CsEaM"},"origin":"test","origin_server_ts":1697134517145,"prev_events":["$KvMXxqhECWclFe58hgxr_s26ytJ57olFSMv2uVjbtSo"],"prev_state":[],"room_id":"!2:test","sender":"@2:test","signatures":{"test":{"ed25519:test":"TT+NLaNGzJbEe2B9AZ1rPUX/Af3S7rHpZK2Vqv3ioxrH7pzs7nDSs2+1G9+yxxjqLtybi1QuFbyGKAb2J/DmDA"}},"state_key":"@2:test","type":"m.room.member"}`,
-		),
-	)
-	charlieJoinEv := mustParseEvent(
-		t,
-		[]byte(
-			`{"auth_events":["$0B4FVZWbziXiuaBZyVerHDfBs40toK4FhoT1DNLs_tg","$ZDzKFnVFil6ea2QoMa5wpFW_RJe5kTEv2ZD4jctEWM4","$B6yTeN_9fWhp5duir471Ac-OSC9BlsHnlRcbVpfmOH0"],"content":{"membership":"join"},"depth":7,"hashes":{"sha256":"lsD2HYq8ovMhfTznU4RH2vk/cZTa8nwQVM8LYyCTzZs"},"origin":"test","origin_server_ts":1697134517145,"prev_events":["$AbMj-EZa-blPfjNYj9dPUXAQM5oLxcnPdoUvtTVI-hs"],"prev_state":[],"room_id":"!2:test","sender":"@3:test","signatures":{"test":{"ed25519:test":"5wOjA9IZkN28/yd4bJl8elnsxGR9QjDzKhSxDq/Js24hnqErV0DRB4luETZZDTWdCJJPRy5q7mIOoCTr6Zv/DQ"}},"state_key":"@3:test","type":"m.room.member"}`,
-		),
-	)
-	bobNameEv := mustParseEvent(
-		t,
-		[]byte(
-			`{"auth_events":["$0B4FVZWbziXiuaBZyVerHDfBs40toK4FhoT1DNLs_tg","$ZDzKFnVFil6ea2QoMa5wpFW_RJe5kTEv2ZD4jctEWM4","$B6yTeN_9fWhp5duir471Ac-OSC9BlsHnlRcbVpfmOH0","$AbMj-EZa-blPfjNYj9dPUXAQM5oLxcnPdoUvtTVI-hs"],"content":{"displayname":"Bob!","membership":"join"},"depth":10,"hashes":{"sha256":"GKm317RAdHnrAnESQRocRS5DhSJ756/3UjxBskjKEz4"},"origin":"test","origin_server_ts":1697134517386,"prev_events":["$sd5vMK06VQ28CEnyUfZuJbiD-HXSsQXAS2-6Mm906qk"],"prev_state":[],"room_id":"!2:test","sender":"@2:test","signatures":{"test":{"ed25519:test":"oXQalkq0zQ28+KFueHLTD+hXu2oq4/MgN9w2jThn79IICDl+RDp0svYzqaYRahwbBDpTjPvWXjjiN6oJ4Z53Bw"}},"state_key":"@2:test","type":"m.room.member"}`,
-		),
-	)
-	jr2Ev := mustParseEvent(
-		t,
-		[]byte(
-			`{"auth_events":["$0B4FVZWbziXiuaBZyVerHDfBs40toK4FhoT1DNLs_tg","$B6yTeN_9fWhp5duir471Ac-OSC9BlsHnlRcbVpfmOH0","$pha7iGLaAXqkf_GAwBhPtdyjM0DF4qxiAbbc-zGJbRc"],"content":{"join_rule":"invite"},"depth":11,"hashes":{"sha256":"HtEx3O2ORo/V5Q3FHQVuPi8AvXts5tcMV5BbmsHcm+E"},"origin":"test","origin_server_ts":1697134517410,"prev_events":["$7w83ropQafHxxgMcJFWgynFXN_f1L-DgVHUPYC8KYVY"],"prev_state":[],"room_id":"!2:test","sender":"@1:test","signatures":{"test":{"ed25519:test":"5euVd5N/01mjrYQoNLlSnQWqonb2DUPSwQ4ZQz0A34fQzV3z+QjsBaIByYh2ZwkhFHnmJUvC8rUH8+JSv28NAA"}},"state_key":"","type":"m.room.join_rules"}`,
-		),
-	)
-
-	// conflicted/unconflicted as calculated by Dendrite
-	conflicted := []PDU{bobJoinEv, bobNameEv}
-	unconflicted := []PDU{createEv, aliceJoinEv, plEv, jrEv, hisVisEv, charlieJoinEv, jr2Ev}
-	authEvents := append(unconflicted, conflicted...)
-
-	// The events we expect after state resolution
-	expectedEvents := map[string]PDU{
-		"$0B4FVZWbziXiuaBZyVerHDfBs40toK4FhoT1DNLs_tg": createEv,
-		"$pha7iGLaAXqkf_GAwBhPtdyjM0DF4qxiAbbc-zGJbRc": aliceJoinEv,
-		"$B6yTeN_9fWhp5duir471Ac-OSC9BlsHnlRcbVpfmOH0": plEv,
-		"$KvMXxqhECWclFe58hgxr_s26ytJ57olFSMv2uVjbtSo": hisVisEv,
-		"$9IhOwrJzpmcAKaq05_MmKq7mqBUZENVoFOYz1_GQgX4": charlieJoinEv,
-		"$IaXTO8US6DmRrPexxTucUaMoc7M0uwvMrOzWoFSsy5o": jr2Ev,
-	}
-
-	// The join event of Bob is rejected, so don't use it to auth the name change event
-	// This results in Bob not being in the room.
-	var isRejected = func(eventID string) bool {
-		return true
-	}
-
-	resolved := ResolveStateConflictsV2(conflicted, unconflicted, authEvents, UserIDForSenderTest, isRejected)
-	unexpectedEvents := make(map[string]PDU)
-	for _, resolvedEv := range resolved {
-		if _, found := expectedEvents[resolvedEv.EventID()]; !found {
-			unexpectedEvents[resolvedEv.EventID()] = resolvedEv
-			continue
-		}
-		delete(expectedEvents, resolvedEv.EventID())
-	}
-
-	if len(expectedEvents) > 0 {
-		t.Error("Expected event missing after state resolution:")
-		for evID, ev := range expectedEvents {
-			t.Errorf("\t%s: %s", evID, ev.JSON())
-		}
-=======
 func assertSetEquals(t *testing.T, name string, gotSet *sets.HashSet[PDU, string], wantSet []string) {
 	t.Helper()
 	var got []string
 	for ev := range gotSet.Items() {
 		got = append(got, ev.EventID())
->>>>>>> 6697d93c
 	}
 	slices.Sort(wantSet)
 	slices.Sort(got)
