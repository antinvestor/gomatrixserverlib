--- conflicted
+++ resolved
@@ -485,7 +485,6 @@
 	if err != nil {
 		return err
 	}
-<<<<<<< HEAD
 	if sender.Domain() != event.RoomID().Domain() {
 		return errorf(
 			"create event room ID domain does not match sender: %q != %q",
@@ -494,8 +493,6 @@
 		)
 	}
 
-=======
->>>>>>> 6697d93c
 	verImpl, err := GetRoomVersion(event.Version())
 	if err != nil {
 		return nil
@@ -614,13 +611,8 @@
 	return checkUserLevels(senderLevel, event.SenderID(), oldPowerLevels, newPowerLevels)
 }
 
-<<<<<<< HEAD
-// noCheckLevels doesn't perform any checks, used for room versions <= 5.
-func noCheckLevels(senderLevel int64, oldPowerLevels, newPowerLevels PowerLevelContent) error {
-=======
 // checkPowerLevelEventV1 doesn't perform any additional checks, used for room versions <= 5
 func checkPowerLevelEventV1(sender string, createEvent PDU, oldPowerLevels, newPowerLevels PowerLevelContent) error {
->>>>>>> 6697d93c
 	return nil
 }
 
@@ -1199,18 +1191,8 @@
 	}
 
 	// And secondly, does the user have the power to issue invites in the room?
-<<<<<<< HEAD
-	if pl := m.powerLevels.UserLevel(spec.SenderID(m.newMember.AuthorisedVia)); pl < m.powerLevels.Invite {
-		return errorf(
-			"the nominated 'join_authorised_via_users_server' user %q does not have permission to invite (%d < %d)",
-			m.newMember.AuthorisedVia,
-			pl,
-			m.powerLevels.Invite,
-		)
-=======
 	if pl := m.userPowerLevel(spec.SenderID(m.newMember.AuthorisedVia)); pl < m.powerLevels.Invite {
 		return errorf("the nominated 'join_authorised_via_users_server' user %q does not have permission to invite (%d < %d)", m.newMember.AuthorisedVia, pl, m.powerLevels.Invite)
->>>>>>> 6697d93c
 	}
 
 	// At this point all of the checks have proceeded, so continue as if
@@ -1379,12 +1361,7 @@
 			joinRule,
 		)
 	}
-<<<<<<< HEAD
-	switch m.oldMember.Membership {
-=======
 	switch prevMembership {
-
->>>>>>> 6697d93c
 	case spec.Join, spec.Invite, spec.Ban:
 		// The user is already joined, invited or banned, therefore they
 		// can't knock.
