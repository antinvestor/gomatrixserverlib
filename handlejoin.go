--- conflicted
+++ resolved
@@ -78,14 +78,8 @@
 
 	// Check if the restricted join is allowed. If the room doesn't
 	// support restricted joins then this is effectively a no-op.
-<<<<<<< HEAD
-	authorisedVia, err := MustGetRoomVersion(
-		input.RoomVersion,
-	).CheckRestrictedJoin(input.Context, input.LocalServerName, input.RoomQuerier, input.RoomID, input.SenderID)
-=======
 	verImpl := MustGetRoomVersion(input.RoomVersion)
 	authorisedVia, err := verImpl.CheckRestrictedJoin(input.Context, input.LocalServerName, input.RoomQuerier, input.RoomID, input.SenderID)
->>>>>>> 6697d93c
 	switch e := err.(type) {
 	case nil:
 	case spec.MatrixError:
@@ -163,17 +157,7 @@
 	return remoteSupportsVersion
 }
 
-<<<<<<< HEAD
-func noCheckRestrictedJoin(
-	context.Context,
-	spec.ServerName,
-	RestrictedRoomJoinQuerier,
-	spec.RoomID,
-	spec.SenderID,
-) (string, error) {
-=======
 func noCheckRestrictedJoin(context.Context, spec.ServerName, RestrictedRoomJoinQuerier, spec.RoomID, spec.SenderID, bool) (string, error) {
->>>>>>> 6697d93c
 	return "", nil
 }
 
@@ -230,11 +214,7 @@
 		return "", fmt.Errorf("roomQuerier.StateEvent(PL): %w", err)
 	}
 	if powerLevelsEvent == nil {
-<<<<<<< HEAD
-		return "", errors.New("invalid power levels event")
-=======
 		return "", fmt.Errorf("missing power levels event")
->>>>>>> 6697d93c
 	}
 	powerLevels, err := powerLevelsEvent.PowerLevels()
 	if err != nil {
