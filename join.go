package gomatrixserverlib

import (
	"context"
	"encoding/json"

	"github.com/antinvestor/gomatrixserverlib/spec"
)

type FederatedJoinClient interface {
	MakeJoin(ctx context.Context, origin, s spec.ServerName, roomID, userID string) (res MakeJoinResponse, err error)
	SendJoin(ctx context.Context, origin, s spec.ServerName, event PDU) (res SendJoinResponse, err error)
}

type RestrictedRoomJoinInfo struct {
	LocalServerInRoom bool
	UserJoinedToRoom  bool
	JoinedUsers       []PDU
}

type MembershipQuerier interface {
	CurrentMembership(ctx context.Context, roomID spec.RoomID, senderID spec.SenderID) (string, error)
}

// RestrictedRoomJoinQuerier provides the information needed when processing a restricted room join request.
type RestrictedRoomJoinQuerier interface {
	CurrentStateEvent(ctx context.Context, roomID spec.RoomID, eventType string, stateKey string) (PDU, error)
	InvitePending(ctx context.Context, roomID spec.RoomID, senderID spec.SenderID) (bool, error)
	RestrictedRoomJoinInfo(
		ctx context.Context,
		roomID spec.RoomID,
		senderID spec.SenderID,
		localServerName spec.ServerName,
	) (*RestrictedRoomJoinInfo, error)
}

type ProtoEvent struct {
	// The sender ID of the user sending the event.
	SenderID string `json:"sender"`
	// The room ID of the room this event is in.
	RoomID string `json:"room_id"`
	// The type of the event.
	Type string `json:"type"`
	// The state_key of the event if the event is a state event or nil if the event is not a state event.
	StateKey *string `json:"state_key,omitempty"`
	// The events that immediately preceded this event in the room history. This can be
	// either []eventReference for room v1/v2, and []string for room v3 onwards.
	PrevEvents interface{} `json:"prev_events"`
	// The events needed to authenticate this event. This can be
	// either []eventReference for room v1/v2, and []string for room v3 onwards.
	AuthEvents interface{} `json:"auth_events"`
	// The event ID of the event being redacted if this event is a "m.room.redaction".
	Redacts string `json:"redacts,omitempty"`
	// The depth of the event, This should be one greater than the maximum depth of the previous events.
	// The create event has a depth of 1.
	Depth int64 `json:"depth"`
	// The JSON object for "signatures" key of the event.
	Signature json.RawMessage `json:"signatures,omitempty"`
	// The JSON object for "content" key of the event.
	Content json.RawMessage `json:"content"`
	// The JSON object for the "unsigned" key
<<<<<<< HEAD
	Unsigned json.RawMessage `json:"unsigned,omitempty"`
=======
	Unsigned spec.RawJSON `json:"unsigned,omitempty"`

	Version IRoomVersion `json:"-"` // exclude this field
>>>>>>> 6697d93c
}

func (pe *ProtoEvent) SetContent(content interface{}) (err error) {
	pe.Content, err = json.Marshal(content)
	return err
}

// SetUnsigned sets the JSON unsigned key of the event.
func (pe *ProtoEvent) SetUnsigned(unsigned interface{}) (err error) {
	pe.Unsigned, err = json.Marshal(unsigned)
	return err
}

type MakeJoinResponse interface {
	GetJoinEvent() ProtoEvent
	GetRoomVersion() RoomVersion
}

type SendJoinResponse interface {
	GetAuthEvents() EventJSONs
	GetStateEvents() EventJSONs
	GetOrigin() spec.ServerName
	GetJoinEvent() json.RawMessage
	GetMembersOmitted() bool
	GetServersInRoom() []string
}<|MERGE_RESOLUTION|>--- conflicted
+++ resolved
@@ -59,13 +59,9 @@
 	// The JSON object for "content" key of the event.
 	Content json.RawMessage `json:"content"`
 	// The JSON object for the "unsigned" key
-<<<<<<< HEAD
-	Unsigned json.RawMessage `json:"unsigned,omitempty"`
-=======
 	Unsigned spec.RawJSON `json:"unsigned,omitempty"`
 
 	Version IRoomVersion `json:"-"` // exclude this field
->>>>>>> 6697d93c
 }
 
 func (pe *ProtoEvent) SetContent(content interface{}) (err error) {
